--- conflicted
+++ resolved
@@ -6,14 +6,11 @@
 import (
 	"crypto/tls"
 	"crypto/x509"
-	"errors"
 	"fmt"
 	"net"
-	"runtime"
 	"time"
 
 	"github.com/getlantern/golog"
-	"github.com/getlantern/lantern-mobile/lantern/protected"
 )
 
 var (
@@ -105,7 +102,6 @@
 	}
 
 	var errCh chan error
-	var rawConn net.Conn
 
 	if timeout != 0 {
 		errCh = make(chan error, 10)
@@ -144,17 +140,6 @@
 
 	log.Tracef("Dialing %s %s (%s)", network, addr, result.ResolvedAddr)
 	start = time.Now()
-<<<<<<< HEAD
-
-	resolvedAddr := result.ResolvedAddr.String()
-
-	if runtime.GOOS == "android" && protected.VpnMode() {
-		rawConn, err = protected.Dial(network, resolvedAddr, timeout)
-	} else {
-		rawConn, err = dialer.Dial(network, resolvedAddr)
-	}
-
-=======
 	resolvedAddr := result.ResolvedAddr.String()
 	var rawConn net.Conn
 	if dialOverride != nil {
@@ -163,11 +148,9 @@
 	} else {
 		rawConn, err = dialer.Dial(network, resolvedAddr)
 	}
->>>>>>> a4975598
 	if err != nil {
 		return result, err
 	}
-
 	result.ConnectTime = time.Now().Sub(start)
 	log.Tracef("Dialed in %s", result.ConnectTime)
 
@@ -210,11 +193,7 @@
 	} else {
 		log.Trace("Handshaking on goroutine")
 		go func() {
-			if conn.RemoteAddr() == nil {
-				errCh <- errors.New("Remote address nil and underlying connection likely closed; skipping handshake")
-			} else {
-				errCh <- conn.Handshake()
-			}
+			errCh <- conn.Handshake()
 		}()
 		err = <-errCh
 	}
