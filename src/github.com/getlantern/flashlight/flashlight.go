--- conflicted
+++ resolved
@@ -3,6 +3,7 @@
 
 import (
 	"flag"
+	"fmt"
 	"math/rand"
 	"os"
 	"os/signal"
@@ -158,16 +159,7 @@
 		}
 	}()
 
-<<<<<<< HEAD
 	err := srv.ListenAndServe()
-=======
-// determineInternalIP determines the internal IP to use for mapping ports. It
-// does this by dialing a website on the public Internet and then finding out
-// the LocalAddr for the corresponding connection. This gives us an interface
-// that we know has Internet access, which makes it suitable for port mapping.
-func determineInternalIP() (string, error) {
-	conn, err := net.DialTimeout("tcp", "s3.amazonaws.com:443", 20*time.Second)
->>>>>>> a806a787
 	if err != nil {
 		log.Fatalf("Unable to run server proxy: %s", err)
 	}
