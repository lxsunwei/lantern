// flashlight is a lightweight chained proxy that can run in client or server mode.
package main

import (
	"flag"
	"fmt"
	"math/rand"
	"net"
	"net/http"
	"os"
	"os/signal"
	"runtime"
	"strings"
	"sync"
	"syscall"
	"time"

	"github.com/getlantern/fronted"
	"github.com/getlantern/golog"
	"github.com/getlantern/i18n"
	"github.com/getlantern/profiling"

	"github.com/getlantern/flashlight/analytics"
	"github.com/getlantern/flashlight/autoupdate"
	"github.com/getlantern/flashlight/client"
	"github.com/getlantern/flashlight/config"
	"github.com/getlantern/flashlight/geolookup"
	"github.com/getlantern/flashlight/logging"
	"github.com/getlantern/flashlight/proxiedsites"
	"github.com/getlantern/flashlight/server"
	"github.com/getlantern/flashlight/settings"
	"github.com/getlantern/flashlight/statreporter"
	"github.com/getlantern/flashlight/statserver"
	"github.com/getlantern/flashlight/ui"
	"github.com/getlantern/flashlight/util"

	"github.com/mitchellh/panicwrap"
)

var (
	version      string
	revisionDate string // The revision date and time that is associated with the version string.
	buildDate    string // The actual date and time the binary was built.

	cfgMutex sync.Mutex

	log = golog.LoggerFor("flashlight")

	// Command-line Flags
	help               = flag.Bool("help", false, "Get usage help")
	headless           = flag.Bool("headless", false, "if true, lantern will run with no ui")
	startup            = flag.Bool("startup", false, "if true, Lantern was automatically run on system startup")
	clearProxySettings = flag.Bool("clear-proxy-settings", false, "if true, Lantern removes proxy settings from the system.")

	showui = true

	configUpdates = make(chan *config.Config)
	exitCh        = make(chan error, 1)

	// use buffered channel to avoid blocking the caller of 'addExitFunc'
	// the number 10 is arbitrary
	chExitFuncs = make(chan func(), 10)
)

func init() {

	if packageVersion != defaultPackageVersion {
		// packageVersion has precedence over GIT revision. This will happen when
		// packing a version intended for release.
		version = packageVersion
	}

	if version == "" {
		version = "development"
	}

	if revisionDate == "" {
		revisionDate = "now"
	}

	// Passing public key and version to the autoupdate service.
	autoupdate.PublicKey = []byte(packagePublicKey)
	autoupdate.Version = packageVersion

	rand.Seed(time.Now().UnixNano())
}

func logPanic(msg string) {
	cfg, err, _ := config.Init(packageVersion)
	if err != nil {
		panic("Error initializing config")
	}
	if err := logging.Init(); err != nil {
		panic("Error initializing logging")
	}

	<-logging.Configure("", "", cfg.InstanceId, version, revisionDate)

	log.Error(msg)

	logging.Flush()
	_ = logging.Close()
}

func main() {
	// panicwrap works by re-executing the running program (retaining arguments,
	// environmental variables, etc.) and monitoring the stderr of the program.
	exitStatus, err := panicwrap.BasicWrap(
		func(output string) {
			logPanic(output)
			exit(nil)
		})
	if err != nil {
		// Something went wrong setting up the panic wrapper. This won't be
		// captured by panicwrap
		// At this point, continue execution without panicwrap support. There
		// are known cases where panicwrap will fail to fork, such as Windows
		// GUI app
		log.Errorf("Error setting up panic wrapper: %v", err)
	} else {
		// If exitStatus >= 0, then we're the parent process.
		if exitStatus >= 0 {
			os.Exit(exitStatus)
		}
	}

	parseFlags()

	showui = !*headless

	if showui {
		runOnSystrayReady(_main)
	} else {
		log.Debug("Running headless")
		_main()
	}
}

func _main() {
	if err := doMain(); err != nil {
		log.Error(err)
	}
	log.Debug("Lantern stopped")

	if err := logging.Close(); err != nil {
		log.Debugf("Error closing log: %v", err)
	}
	os.Exit(0)
}

func doMain() error {
	if err := logging.Init(); err != nil {
		return err
	}

	// Schedule cleanup actions
	handleSignals()
	addExitFunc(func() {
		if err := logging.Close(); err != nil {
			log.Debugf("Error closing log: %v", err)
		}
	})
	addExitFunc(quitSystray)

	i18nInit()
	if showui {
		if err := configureSystemTray(); err != nil {
			return err
		}
	}
	displayVersion()

	parseFlags()

	cfg, err, startupUrl := config.Init(packageVersion)
	if err != nil {
		return fmt.Errorf("Unable to initialize configuration: %v", err)
	}
	go func() {
		err := config.Run(func(updated *config.Config) {
			configUpdates <- updated
		})
		if err != nil {
			exit(err)
		}
	}()
	if *help || cfg.Addr == "" || (cfg.Role != "server" && cfg.Role != "client") {
		flag.Usage()
		return fmt.Errorf("Wrong arguments")
	}

	finishProfiling := profiling.Start(cfg.CpuProfile, cfg.MemProfile)
	defer finishProfiling()

	// Configure stats initially
	if err := statreporter.Configure(cfg.Stats); err != nil {
		return err
	}

	log.Debug("Running proxy")
	if cfg.IsDownstream() {
		// This will open a proxy on the address and port given by -addr
		go runClientProxy(cfg, startupUrl)
	} else {
		go runServerProxy(cfg)
	}

	return waitForExit()
}

func i18nInit() {
	i18n.SetMessagesFunc(func(filename string) ([]byte, error) {
		return ui.Translations.Get(filename)
	})
	if err := i18n.UseOSLocale(); err != nil {
		log.Debugf("i18n.UseOSLocale: %q", err)
	}
}

func displayVersion() {
	log.Debugf("---- flashlight version: %s, release: %s, build revision date: %s ----", version, packageVersion, revisionDate)
}

func parseFlags() {
	args := os.Args[1:]
	// On OS X, the first time that the program is run after download it is
	// quarantined.  OS X will ask the user whether or not it's okay to run the
	// program.  If the user says that it's okay, OS X will run the program but
	// pass an extra flag like -psn_0_1122578.  flag.Parse() fails if it sees
	// any flags that haven't been declared, so we remove the extra flag.
	if len(os.Args) == 2 && strings.HasPrefix(os.Args[1], "-psn") {
		log.Debugf("Ignoring extra flag %v", os.Args[1])
		args = []string{}
	}
	// Note - we can ignore the returned error because CommandLine.Parse() will
	// exit if it fails.
	_ = flag.CommandLine.Parse(args)
}

// runClientProxy runs the client-side (get mode) proxy.
func runClientProxy(cfg *config.Config, startupUrl string) {
	// Set Lantern as system proxy by creating and using a PAC file.
	setProxyAddr(cfg.Addr)

	if err := setUpPacTool(); err != nil {
		exit(err)
	}

	if *clearProxySettings {
		// This is a workaround that attempts to fix a Windows-only problem where
		// Lantern was unable to clean the system's proxy settings before logging
		// off.
		//
		// See: https://github.com/getlantern/lantern/issues/2776
		doPACOff(fmt.Sprintf("http://%s/proxy_on.pac", cfg.UIAddr))
		exit(nil)
	}

	// Create the client-side proxy.
	client := &client.Client{
		Addr:         cfg.Addr,
		ReadTimeout:  0, // don't timeout
		WriteTimeout: 0,
	}

	// Start user interface.
	tcpAddr, err := net.ResolveTCPAddr("tcp4", cfg.UIAddr)
	if err != nil {
		exit(fmt.Errorf("Unable to resolve UI address: %v", err))
	}

	if err = ui.Start(tcpAddr, !showui, startupUrl); err != nil {
		// This very likely means Lantern is already running on our port. Tell
		// it to open a browser. This is useful, for example, when the user
		// clicks the Lantern desktop shortcut when Lantern is already running.
		showExistingUi(cfg.UIAddr)
		exit(fmt.Errorf("Unable to start UI: %s", err))
		return
	}

	applyClientConfig(client, cfg)
	// Continually poll for config updates and update client accordingly
	go func() {
		for {
			cfg := <-configUpdates
			applyClientConfig(client, cfg)
		}
	}()

	/*
		      Temporarily disabling localdiscover. See:
		      https://github.com/getlantern/lantern/issues/2813
		      // Continually search for local Lantern instances and update the UI
		      go func() {
			addExitFunc(localdiscovery.Stop)
			localdiscovery.Start(!showui, strconv.Itoa(tcpAddr.Port))
		      }()
	*/

	// watchDirectAddrs will spawn a goroutine that will add any site that is
	// directly accesible to the PAC file.
	watchDirectAddrs()

	err = client.ListenAndServe(func() {
		pacOn()
		addExitFunc(pacOff)
		if showui && !*startup {
			// Launch a browser window with Lantern but only after the pac
			// URL and the proxy server are all up and running to avoid
			// race conditions where we change the proxy setup while the
			// UI server and proxy server are still coming up.
			ui.Show()
		} else {
			log.Debugf("Not opening browser. Startup is: %v", *startup)
		}
	})
	if err != nil {
		exit(fmt.Errorf("Error calling listen and serve: %v", err))
	}
}

// showExistingUi triggers an existing Lantern running on the same system to
// open a browser to the Lantern start page.
func showExistingUi(tcpAddr string) {
	url := "http://" + tcpAddr + "/startup"
	log.Debugf("Hitting local URL: %v", url)
	resp, err := http.Get(url)
	if err != nil {
		log.Debugf("Could not hit local lantern")
		if err = resp.Body.Close(); err != nil {
			log.Debugf("Error closing body! %s", err)
		}
	} else {
		log.Debugf("Got response from local Lantern: %v", resp.Status)
	}
}

// addExitFunc adds a function to be called before the application exits.
func addExitFunc(exitFunc func()) {
	chExitFuncs <- exitFunc
}

func applyClientConfig(client *client.Client, cfg *config.Config) {
	cfgMutex.Lock()
	defer cfgMutex.Unlock()

	autoupdate.Configure(cfg)
	logging.Configure(cfg.Addr, cfg.CloudConfigCA, cfg.InstanceId,
		version, revisionDate)
	settings.Configure(cfg, version, revisionDate, buildDate)
	proxiedsites.Configure(cfg.ProxiedSites)
	analytics.Configure(cfg, version)
	log.Debugf("Proxy all traffic or not: %v", cfg.Client.ProxyAll)
	ServeProxyAllPacFile(cfg.Client.ProxyAll)
	// Note - we deliberately ignore the error from statreporter.Configure here
	_ = statreporter.Configure(cfg.Stats)

	// Update client configuration and get the highest QOS dialer available.
<<<<<<< HEAD
	httpClientFunc := client.Configure(cfg.Client)

	// Give everyone their own *http.Client that uses the highest QOS dialer. Separate
	// clients for everyone avoids data races configuring those clients.
	config.Configure(httpClientFunc())
	geolookup.Configure(httpClientFunc())
	statserver.Configure(httpClientFunc())
	// Note we don't call Configure on analytics here, as that would
	// result in an extra analytics call and double counting.
=======
	hqfd := client.Configure(cfg.Client)
	if hqfd == nil {
		log.Errorf("No fronted dialer available, not enabling geolocation, config lookup, or stats")
	} else {
		// Give everyone their own *http.Client that uses the highest QOS dialer. Separate
		// clients for everyone avoids data races configuring those clients.
		config.Configure(hqfd())
		geolookup.Configure(hqfd())
		statserver.Configure(hqfd())
		// Note we don't call Configure on analytics here, as that would
		// result in an extra analytics call and double counting.
	}
>>>>>>> 1b24c18f
}

// Runs the server-side proxy
func runServerProxy(cfg *config.Config) {
	useAllCores()

	pkFile, err := config.InConfigDir("proxypk.pem")
	if err != nil {
		log.Fatal(err)
	}
	certFile, err := config.InConfigDir("servercert.pem")
	if err != nil {
		log.Fatal(err)
	}

	updateServerSideConfigClient(cfg)

	srv := &server.Server{
		Addr:         cfg.Addr,
		ReadTimeout:  0, // don't timeout
		WriteTimeout: 0,
		CertContext: &fronted.CertContext{
			PKFile:         pkFile,
			ServerCertFile: certFile,
		},
		AllowedPorts: []int{80, 443, 8080, 8443, 5222, 5223, 5228},

		// We've observed high resource consumption from these countries for
		// purposes unrelated to Lantern's mission, so we disallow them.
		BannedCountries: []string{"PH"},
	}

	srv.Configure(cfg.Server)

	// Continually poll for config updates and update server accordingly
	go func() {
		for {
			cfg := <-configUpdates
			updateServerSideConfigClient(cfg)
			if err := statreporter.Configure(cfg.Stats); err != nil {
				log.Debugf("Error configuring statreporter: %v", err)
			}

			srv.Configure(cfg.Server)
		}
	}()

	err = srv.ListenAndServe(func(update func(*server.ServerConfig) error) {
		err := config.Update(func(cfg *config.Config) error {
			return update(cfg.Server)
		})
		if err != nil {
			log.Errorf("Error while trying to update: %v", err)
		}
	})
	if err != nil {
		log.Fatalf("Unable to run server proxy: %s", err)
	}
}

func updateServerSideConfigClient(cfg *config.Config) {
	client, err := util.HTTPClient(cfg.CloudConfigCA, "")
	if err != nil {
		log.Errorf("Couldn't create http.Client for fetching the config")
		return
	}
	config.Configure(client)
}

func useAllCores() {
	numcores := runtime.NumCPU()
	log.Debugf("Using all %d cores on machine", numcores)
	runtime.GOMAXPROCS(numcores)
}

// exit tells the application to exit, optionally supplying an error that caused
// the exit.
func exit(err error) {
	defer func() { exitCh <- err }()
	for {
		select {
		case f := <-chExitFuncs:
			log.Debugf("Calling exit func")
			f()
		default:
			log.Debugf("No exit func remaining, exit now")
			return
		}
	}
}

// Handle system signals for clean exit
func handleSignals() {
	c := make(chan os.Signal, 1)
	signal.Notify(c,
		syscall.SIGHUP,
		syscall.SIGINT,
		syscall.SIGTERM,
		syscall.SIGQUIT)
	go func() {
		s := <-c
		log.Debugf("Got signal \"%s\", exiting...", s)
		exit(nil)
	}()
}

// WaitForExit waits for a request to exit the application.
func waitForExit() error {
	return <-exitCh
}<|MERGE_RESOLUTION|>--- conflicted
+++ resolved
@@ -356,17 +356,6 @@
 	_ = statreporter.Configure(cfg.Stats)
 
 	// Update client configuration and get the highest QOS dialer available.
-<<<<<<< HEAD
-	httpClientFunc := client.Configure(cfg.Client)
-
-	// Give everyone their own *http.Client that uses the highest QOS dialer. Separate
-	// clients for everyone avoids data races configuring those clients.
-	config.Configure(httpClientFunc())
-	geolookup.Configure(httpClientFunc())
-	statserver.Configure(httpClientFunc())
-	// Note we don't call Configure on analytics here, as that would
-	// result in an extra analytics call and double counting.
-=======
 	hqfd := client.Configure(cfg.Client)
 	if hqfd == nil {
 		log.Errorf("No fronted dialer available, not enabling geolocation, config lookup, or stats")
@@ -379,7 +368,6 @@
 		// Note we don't call Configure on analytics here, as that would
 		// result in an extra analytics call and double counting.
 	}
->>>>>>> 1b24c18f
 }
 
 // Runs the server-side proxy
