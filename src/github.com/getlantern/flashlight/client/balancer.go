--- conflicted
+++ resolved
@@ -1,45 +1,16 @@
 package client
 
 import (
-<<<<<<< HEAD
-	"github.com/getlantern/balancer"
-	config "github.com/getlantern/flashlight/client/config"
-=======
 	"fmt"
 	"time"
 
 	"github.com/getlantern/balancer"
->>>>>>> a4975598
 )
 
 // getBalancer waits for a message from client.balCh to arrive and then it
 // writes it back to client.balCh before returning it as a value. This way we
 // always have a balancer at client.balCh and, if we don't have one, it would
 // block until one arrives.
-<<<<<<< HEAD
-func (client *Client) GetBalancer() *balancer.Balancer {
-	bal := <-client.balCh
-	client.balCh <- bal
-	return bal
-}
-
-// initBalancer takes hosts from cfg.FrontedServers and cfg.ChainedServers and
-// it uses them to create a balancer. It also looks for the highest QOS dialer
-// available among the fronted servers.
-func (client *Client) initBalancer(cfg *config.ClientConfig) {
-	//var highestQOSFrontedDialer fronted.Dialer
-
-	// The dialers slice must be large enough to handle all fronted and chained
-	// servers.
-	dialers := make([]*balancer.Dialer, 0, len(cfg.FrontedServers)+len(cfg.ChainedServers))
-
-	// Add chained (CONNECT proxy) servers.
-	log.Debugf("Adding %d chained servers", len(cfg.ChainedServers))
-	if len(cfg.ChainedServers) == 0 {
-		log.Error("NO CHAINED SERVERS!")
-	}
-
-=======
 func (client *Client) getBalancer() *balancer.Balancer {
 	bal, ok := client.bal.Get(24 * time.Hour)
 	if !ok {
@@ -60,7 +31,6 @@
 
 	// Add chained (CONNECT proxy) servers.
 	log.Debugf("Adding %d chained servers", len(cfg.ChainedServers))
->>>>>>> a4975598
 	for _, s := range cfg.ChainedServers {
 		dialer, err := s.Dialer(cfg.DeviceID)
 		if err == nil {
