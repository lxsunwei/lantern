--- conflicted
+++ resolved
@@ -7,6 +7,7 @@
 	"net/http/httputil"
 	"time"
 
+	"github.com/getlantern/balancer"
 	"github.com/getlantern/detour"
 	"github.com/getlantern/flashlight/proxy"
 	"github.com/getlantern/flashlight/status"
@@ -14,13 +15,7 @@
 
 // newReverseProxy creates a reverse proxy that uses the client's balancer to
 // dial out.
-<<<<<<< HEAD
-func (client *Client) newReverseProxy() *httputil.ReverseProxy {
-	bal := client.getBalancer()
-
-=======
 func (client *Client) newReverseProxy(bal *balancer.Balancer) *httputil.ReverseProxy {
->>>>>>> f26d638b
 	transport := &http.Transport{
 		TLSHandshakeTimeout: 40 * time.Second,
 	}
