# Updating the embedded configuration

<<<<<<< HEAD
We generally update the global configuration at least with each new Lantern release to update fronting domains and to include new embedded servers. It is also possible to do so independently from a client release, in which case you would simply skip generating new custom chained servers.

1. Make sure you have REDISCLOUD_PRODUCTION_URL set as an environment variable -- see https://github.com/getlantern/too-many-secrets/blob/master/lantern_aws/config_server.yaml#L2
1. If you want to embed custom chained servers (if you are releasing a client), make sure to have them populated in fallbacks.yaml and generated using the private lantern_aws/etc/fetchcfg.py. You can do this as follows: 
=======
We generally update the embedded configuration with each new Lantern release to update fronting domains and to include new embedded servers.

Make sure that any chained servers you want to bake in are populated in fallbacks.yaml.  You can generate this using the private lantern_aws/etc/fetchcfg.py, as follows: 
>>>>>>> f26d638b
```
./fetchcfg.py vltok1 > fallbacks.yaml
./fetchcfg.py >> fallbacks.yaml
```

Once this is done, run ```./genconfig.bash```.

(Note: we used to upload the global configuration for the config server manually from here, but we've automated that and moved it to the lantern_aws project.  Look there if you want to make any changes to the global configuration, other than masquerade updates.)<|MERGE_RESOLUTION|>--- conflicted
+++ resolved
@@ -1,15 +1,8 @@
 # Updating the embedded configuration
 
-<<<<<<< HEAD
-We generally update the global configuration at least with each new Lantern release to update fronting domains and to include new embedded servers. It is also possible to do so independently from a client release, in which case you would simply skip generating new custom chained servers.
-
-1. Make sure you have REDISCLOUD_PRODUCTION_URL set as an environment variable -- see https://github.com/getlantern/too-many-secrets/blob/master/lantern_aws/config_server.yaml#L2
-1. If you want to embed custom chained servers (if you are releasing a client), make sure to have them populated in fallbacks.yaml and generated using the private lantern_aws/etc/fetchcfg.py. You can do this as follows: 
-=======
 We generally update the embedded configuration with each new Lantern release to update fronting domains and to include new embedded servers.
 
 Make sure that any chained servers you want to bake in are populated in fallbacks.yaml.  You can generate this using the private lantern_aws/etc/fetchcfg.py, as follows: 
->>>>>>> f26d638b
 ```
 ./fetchcfg.py vltok1 > fallbacks.yaml
 ./fetchcfg.py >> fallbacks.yaml
