--- conflicted
+++ resolved
@@ -25,15 +25,15 @@
 
 class MainNav extends React.Component {
 
- getChildContext () {
-    return { muiTheme: ThemeManager.getMuiTheme(darkTheme) }
-  }
-
   constructor(props) {
     super(props)
     this.addMenuItem = this.addMenuItem.bind(this)
     this._handleToggle = this._handleToggle.bind(this)
     this._exit = this._exit.bind(this)
+  }
+
+  getChildContext() {
+    return { muiTheme: ThemeManager.getMuiTheme(darkTheme) }
   }
 
   _exit() {
@@ -75,11 +75,13 @@
   }
 }
 
-<<<<<<< HEAD
+
 MainNav.propTypes = {
   data: React.PropTypes.object,
   dispatch: React.PropTypes.func,
 }
+
+MainNav.childContextTypes = { muiTheme: React.PropTypes.object }
 
 // REDUX STUFF
 
@@ -92,7 +94,4 @@
 
 
 // Wrap the component to inject dispatch and state into it
-export default connect(select)(MainNav)
-=======
-LeftNavSimpleExample.childContextTypes = { muiTheme: React.PropTypes.object }
->>>>>>> 326049fe
+export default connect(select)(MainNav)